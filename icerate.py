#! /usr/bin/env python
'''
   IceRate - Graphical trace quality rating tool using matplotlib and irlib


TODO: replace getopt with argparse

'''

import irlib
import numpy as np
import matplotlib.pyplot as plt
import matplotlib.ticker as mticker
import sys, os, getopt
try:
  import readline
except ImportError:
  import pyreadline as readline
import traceback, pdb
from random import shuffle

np.seterr(invalid='ignore')

class RatingWindow(object):
    def __init__(self, L, picks, ratings=None, rate=1.e-8, bias=.02):
        self.isopen = True
        self.bias = bias
        self.rate = rate
        self.picks = picks
        self.arr = L.data
        self.line = L.line
        self.spacing = 0.25
        self.interval = 5
        if ratings is None:
            self.ratings = -9 * np.ones((len(picks)))
        elif len(ratings) == len(picks):
            self.ratings = ratings
        else:
            self.ratings = -9 * np.ones((len(picks)))
            sys.stderr.write("ratings passed to RatingWindow have inconsistent length\n")

        ny = self.arr.shape[0]
        # made list of this range since it could not be sorted otherwise
        self.traces = list(range(0, self.arr.shape[1], self.interval))  
        #shuffle(self.traces)
        self.n = 0
        self.cur_trace = self.traces[self.n]

        self.T = np.arange(0, ny) * self.rate

        # Set up the plotting window
        plt.ion()
        self.fig1 = plt.figure(1, figsize=(12,5))
<<<<<<< HEAD
        
        self.fig1.canvas.manager.set_window_title("Pick rater")
        
=======
        self.fig1.canvas.set_window_title("Pick rater")

>>>>>>> f9ea0869
        # Axes 1 is the radargram; axes 2 is the trace being rated
        self.ax1 = self.fig1.add_axes([0.1, 0.05, 0.7, 0.9])
        self.ax2 = self.fig1.add_axes([0.8, 0.05, 0.1, 0.9])
        self.ax2.set_xticklabels('')
        self.ax2.set_yticklabels('')
        
        # Turn off default shortcuts
<<<<<<< HEAD
        key_press_cids = self.fig1.canvas.callbacks.callbacks.get('key_press_event', {}).copy()
        for cid in key_press_cids.keys():
=======
        key_press_cids = list(self.fig1.canvas.callbacks.callbacks.get('key_press_event', {}).keys())
        for cid in key_press_cids:
>>>>>>> f9ea0869
            self.fig1.canvas.mpl_disconnect(cid)

        # Connect event handlers
        #self.cid_click = self.fig1.canvas.mpl_connect( \
                            #'button_press_event', self._onclick)
        self.cid_key = self.fig1.canvas.mpl_connect( \
                            'key_press_event', self._onkeypress)
        self.fig1.canvas.mpl_connect('close_event', self._onclose)

        self.ShowRadargram()
        self.ShowTraces()

    def _drawpick(self, trace, yi):
        """ Draw a pick mark on the given trace at yi. """
        
        trace = trace / trace.max() * self.spacing / 3.0
        self.ax2.plot(trace[int(yi)], -self.T[int(yi)], 'ob', alpha=0.4)
        return self.ax2.lines

    def _onclick(self, event):
        """ Event handler for mouse clicks."""
        pass

    def _onclose(self, event):
        print("exit\n")
        self.isopen = False

    def _rate(self, rating):
        """ Assign a rating to a specific event pick. """
        self.ratings[self.cur_trace:self.cur_trace+self.interval] = rating

    def _next_trace(self):
        """ Iterate to the next trace and reload the radargram and trace
        window. """
        self.n += 1
        self.n = min(self.n, len(self.traces)-1)
        self.cur_trace = self.traces[self.n]
        self.ShowRadargram()
        self.ShowTraces()


    def _prev_trace(self):
        """ Jump to the previous trace. """
        self.n -= 1
        self.n = max(self.n, 0)
        self.cur_trace = self.traces[self.n]
        self.ShowRadargram()
        self.ShowTraces()

    def _onkeypress(self, event):
        """ Event handler for keystrokes. """
        # Record the rating, or handle a command
        try:
            if int(event.key) >= 1 and int(event.key) <= 5:
                self._rate(int(event.key))
                self._next_trace()
        except ValueError:
            if event.key == 'n':
                self._next_trace()
            elif event.key == 'p':
                self._prev_trace()

    def ShowTraces(self, view=(None, None)):
        """ Show traces as echograms in PickerWindow axes 1. """

        #self.ax2.lines = []

        # Plot the trace
        trace = self.arr[:,self.cur_trace]
        trace = trace / trace.max() * self.spacing / 3.0
        self.ax2.plot(trace, -self.T, '-k')
        
        # Plot the picked time
        if self.picks[self.cur_trace] != -999:  #DM changed from 999 to -999
            self.mode = 'bed'
            if not np.isnan(self.picks[self.cur_trace]):
                self._drawpick(trace, self.picks[self.cur_trace])
        else:
            # should skip automatically
            pass

        plt.draw()

        return self.ax2.lines

    def ShowRadargram(self, cmap='gray', rate=1e-8, c=1.68e8, repaint=False):
        """ Display a radargram on axes2. Paints in background, and
        all subsequent calls update lines. Passing repaint as True
        forces the background to be redrawn (for example, after a
        filter opperation).
        """
        #self.ax1.lines = []

        # Find the luminescense range so that plot intensity is symmetric
        lum_bound = max((abs(self.arr.max()), abs(self.arr.min())))

        # Paint on the background
        if len(self.ax1.images) == 0 or repaint is True:
            self.ax1.imshow(self.arr, aspect='auto', cmap=cmap, vmin=-lum_bound, vmax=lum_bound)
            locs = self.ax1.get_yticks().tolist()
            self.ax1.yaxis.set_major_locator(mticker.FixedLocator(locs))
            self.ax1.set_yticklabels(["{:0.0f}".format((x*10)) for x in locs])

        # Draw location indicator
        self.ax1.plot((self.cur_trace, self.cur_trace),
                        (0,self.arr.shape[0]), '-y', alpha=0.6, linewidth=2.)
        self.ax1.plot((self.cur_trace+self.interval, self.cur_trace+self.interval),
                        (0,self.arr.shape[0]), '-y', alpha=0.6, linewidth=2.)

        # Draw the picked event region
        try:
            xa = self.cur_trace
            xb = min(self.cur_trace + self.interval + 1, self.arr.shape[1])
            upper_line = map(lambda n: (n==1004 and np.nan or n),
                            [i+5 for i in self.picks[xa:xb]])
            lower_line = map(lambda n: (n==994 and np.nan or n),
                            [i-5 for i in self.picks[xa:xb]])
            #pdb.set_trace()
            self.ax1.plot(list(range(xa, xb)), list(upper_line), '-y', alpha=0.6, linewidth=2.)
            self.ax1.plot(list(range(xa, xb)), list(lower_line), '-y', alpha=0.6, linewidth=2.)
        except:
            traceback.print_exc()

        self.ax1.set_xlim([0, self.arr.shape[1]-1])
        self.ax1.set_ylim([self.arr.shape[0]-1, 0])
        self.ax1.set_ylabel("Time (ns)")

        plt.draw()

        return


def LoadRatings(infile):
    """ Load ratings from file. """
    try:
        with open(infile, 'r') as f:
            ratings = f.readlines()
        valid = True
        err = 0

        for line in ratings:
            try:
                int(line.split('\t')[0])
            except ValueError:
                valid = False
                err += 1
            except IndexError:
                valid = False
                err += 1

        if valid:
            ratings = [int(float(line.split('\t')[1].rstrip('\n'))) for line in ratings]
        else:
            ratings = None

    except:
        traceback.print_exc()
    return ratings, err


def OpenLine(infile, line, pickfile, fromcache=True):
    """ Start up a RatingWindow object. """
    print(pickfile)
    if os.path.isfile(pickfile) == False :
        sys.stderr.write("\n\tNo pick file found for line " + str(line) + ".\n\tPress 'up' key and change line number.\n\n")
        exit(1)
    S = irlib.Survey(infile)
    
    L = S.ExtractLine(line, fromcache=fromcache)
    if not fromcache:
        try:
            L.FixStaticGPS()
            L.RemoveStationary(threshold=3.0)
        except irlib.LineGatherError:
            pass
    try:
        F = irlib.FileHandler(pickfile, L.line)
        dc_points, bed_points = F.GetEventVals()
        R = RatingWindow(L, bed_points)

    except irlib.FileHandlerError as err_message:
        print(err_message)
        dc_points = None
        bed_points = None
        err = 1
        R = None

    return R, L, S


def Autosave(L, R):
    """ Do an autosave to avoid 'oh shit' moments. """
    print("Temporary backup saved to rating/autosave.txt")
    if os.path.isfile('rating/autosave.txt'):
        os.remove('rating/autosave.txt')
    SaveRatings('rating/autosave.txt', R, L)


def SaveRatings(outfile, R, L):
    """ Save ratings to file, with FID and rating. """
    with open(outfile, 'w') as f:
        for fid, rating in zip(L.metadata.fids, list(R.ratings)):
            f.write(fid + "\t" + str(int(rating)) + "\n")
    return


def linloc2fid(lin, loc):
    """ Based on a line and location, return a unique FID for database
    relations. """
    try:
        dc = 0
        eg = 0
        fid = str(lin).rjust(4,'0') + str(loc).rjust(4,'0') \
            + str(dc).rjust(4,'0') + str(eg).rjust(4,'0')
        return fid
    except:
        traceback.print_exc()
        sys.stderr.write('icerate.py: failed at linloc2fid\n')
        return None


def HandleCommand(s, infile, R, L, S):

    # List args. Handle empty input.
    args = s.split(' ')
    if s == '':
        return R, L

    # Remove double spaces
    while 1:
        try:
            args.remove('')
        except ValueError:
            break

    if args[0] in ('exit', 'q', 'quit'):    # EXIT
        Autosave(L, R)
        sys.exit(0)

    elif args[0] == 'info':                 # INFO
        print(infile)
        print('line: ' + str(R.line))
        print('location: ' + str(R.cur_trace))
        print('nx: ' + str(R.arr.shape[1]))
        print('nz: ' + str(R.arr.shape[0]))
        print('rated: ' + str(sum([1 for r in R.ratings if r != -9])))
        print('unrated: ' + str(sum([1 for r in R.ratings if r == -9])))

    elif args[0] == 'ls':                   # LS
        print(S.GetLines())

    elif args[0] == 'save':                 # SAVE
        outfile = 'rating/' + \
                os.path.basename(infile).split('.')[0] + \
                "_line" + str(R.line) + ".txt"
        try:
            SaveRatings(outfile, R, L)
            print("Saved to {0}".format(outfile))
        except:
            traceback.print_exc()

    elif args[0] == 'load':                 # LOAD
        # Should probably do this through irlib call like 'save'
        loadfile = 'rating/' + \
                os.path.basename(infile).split('.')[0] + \
                "_line" + str(R.line) + ".txt"
        try:
            ratings, e = LoadRatings(loadfile)
            if e == 0:
                R.ratings = ratings
                R.ShowTraces()
                R.ShowRadargram()
                print("Loaded from {0}".format(loadfile))
        except:
            traceback.print_exc()

    elif args[0] == 'open':                 # OPEN
        if len(args) < 2:
            print("Not enough arguments")
        line = args[1]

        if 'line_{0}'.format(line) in S.GetLines():
            print("Opening line {0}".format(line))

            if len(args) >= 3:
                pickfile = args[2]
            else:
                pickfile = None

            if pickfile and not os.path.exists(pickfile):
                print("Pick file {0} does not exist".format(pickfile))
                pickfile = None

            if pickfile is None:
                pickfile = get_pickfnm(infile, line)

            print(pickfile)

            R.fig1.clf()
            del R
            R,L,S = OpenLine(infile, line, pickfile)
        else:
            print("Line {0} does not exist".format(line))

    elif args[0] in ('filter', 'f'):        # FILTER
        try:
            irlib.filter_defs.ApplyFilter(L, args[1:])
            R.arr = L.data
            R.ShowRadargram(repaint=True)
        except IndexError:
            print(L.history)

    elif args[0] in ('nofilter', 'nf'):     # NOFILTER
        L.Reset()
        R.arr = L.data
        R.ShowTraces()
        R.ShowRadargram(repaint=True)

    elif args[0] == 'order':                # ORDER
        print('location: ' + str(R.cur_trace))
        for n in R.traces:
            sys.stdout.write(str(n) + '\t')
        sys.stdout.write('\n')

    elif args[0] == 'sort':                  # SORT
        R.traces.sort()
        R.cur_trace = R.traces[0]
        R.ShowRadargram()
        R.ShowTraces()

    elif args[0] == 'randomize':            # RANDOMIZE
        shuffle(R.traces)
        R.ShowRadargram()
        R.ShowTraces()

    elif args[0] == 'ratings':              # RATINGS
        for n in R.ratings:
            sys.stdout.write(str(n) + '\t')
        sys.stdout.write('\n')

    elif args[0] == 'debug':
        pdb.set_trace()

    elif args[0] == 'help':                 # [empty input]
        print("""
        info
        save
        load
        open [line#]
        filter [lowpass|highpass|lowpass_ma|highpass_ma|dewow|
                gc|agc|
                bed|englacial
                fkmig]
        nofilter
        order
        sort
        randomize
        ratings
        debug
        exit
        """)

    else:
        print("Command not recognized")

    return R, L

def get_pickfnm(infile, line):
    return os.path.join("picking",
            os.path.basename(infile).split(".")[0]
                + "_line" + str(line) + ".csv")

# Cold start interface
def main():

    def print_syntax():
        print("\t icerate -f file_name [-L line_number] [--pick pick_filename]")
        return

    try:
        optlist, args = getopt.gnu_getopt(sys.argv[1:], 'f:L:', ['pick='])
    except getopt.GetoptError:
        print("Error collecting arguments - check syntax.")
        print_syntax()
        sys.exit(1)
    optdict = dict(optlist)

    try:
        infile = optdict["-f"]
    except IndexError:
        print("A survey filename must be supplied:")
        print_syntax()
        sys.exit(0)

    line = int(optdict.get('-L', 0))
    pickfile = optdict.get('--pick', get_pickfnm(infile, line))
    R,L,S = OpenLine(infile, line, pickfile)

    if not os.path.isdir('rating'):
        os.mkdir('rating')

    # Begin main loop
    print("IceRate")

    while R.isopen:
        if sys.version_info[0]  == 2:
            s = raw_input('>> ')
        else:
            s = input(">> ")
        R, L = HandleCommand(s, infile, R, L, S)

if __name__ == '__main__':
    main()<|MERGE_RESOLUTION|>--- conflicted
+++ resolved
@@ -51,14 +51,9 @@
         # Set up the plotting window
         plt.ion()
         self.fig1 = plt.figure(1, figsize=(12,5))
-<<<<<<< HEAD
-        
+     
         self.fig1.canvas.manager.set_window_title("Pick rater")
-        
-=======
-        self.fig1.canvas.set_window_title("Pick rater")
-
->>>>>>> f9ea0869
+
         # Axes 1 is the radargram; axes 2 is the trace being rated
         self.ax1 = self.fig1.add_axes([0.1, 0.05, 0.7, 0.9])
         self.ax2 = self.fig1.add_axes([0.8, 0.05, 0.1, 0.9])
@@ -66,13 +61,10 @@
         self.ax2.set_yticklabels('')
         
         # Turn off default shortcuts
-<<<<<<< HEAD
+
         key_press_cids = self.fig1.canvas.callbacks.callbacks.get('key_press_event', {}).copy()
         for cid in key_press_cids.keys():
-=======
-        key_press_cids = list(self.fig1.canvas.callbacks.callbacks.get('key_press_event', {}).keys())
-        for cid in key_press_cids:
->>>>>>> f9ea0869
+
             self.fig1.canvas.mpl_disconnect(cid)
 
         # Connect event handlers
