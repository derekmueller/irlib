""" Define application components """

import sys
import os
import irlib
import numpy as np
import matplotlib
import matplotlib.pyplot as plt
import matplotlib.ticker as mticker
from irlib.misc import TryCache

plt.ion()
matplotlib.rcParams["toolbar"] = "none"
matplotlib.rcParams["keymap.home"] = ""
matplotlib.rcParams["keymap.back"] = ""
matplotlib.rcParams["keymap.pan"] = ""
matplotlib.rcParams["keymap.zoom"] = ""
matplotlib.rcParams["keymap.forward"] = ""
matplotlib.rcParams["keymap.xscale"] = ""
matplotlib.rcParams["keymap.yscale"] = ""
matplotlib.rcParams["keymap.quit"] = ""

class AppWindow(object):
    """ This is the generic application window class, and contains an axes
    instance and event-handling and update machinery.

    Subclasses must overload _onclick() and _onkeypress() methods.
    """

    def __init__(self, winsize):
        """Parameters
        ----------
        winsize : size of the window, in inches
        """
        self.fig = plt.figure(figsize=winsize)
        self.ax = self.fig.add_subplot(1,1,1)
<<<<<<< HEAD
        
=======
        #import pdb;  pdb.set_trace()
>>>>>>> fcb1608a
        # Turn off default shortcuts
        key_press_cids = self.fig.canvas.callbacks.callbacks.get('key_press_event', {}).copy()
        for cid in key_press_cids.keys():
            self.fig.canvas.mpl_disconnect(cid)
  
        # Connect event handlers
        self.cid_click = self.fig.canvas.mpl_connect('button_press_event', self._onclick)
        self.cid_key = self.fig.canvas.mpl_connect('key_press_event', self._onkeypress)
        return

    def __del__(self):
        #self.fig.clf()
        self.fig.canvas.mpl_disconnect(self.cid_click)
        self.fig.canvas.mpl_disconnect(self.cid_key)
        plt.close(self.fig)
        del self.fig
        return

    def _onclick(self, event):
        pass

    def _onkeypress(self, event):
        pass

    def _newline(self, line):
        """ This method must be overloaded to define how the AppWindow reacts
        when the line changes. """
        return

    def update(self):
        """ Redraw the axes """
        self.fig.canvas.draw()
        return


class Radargram(AppWindow):
    """ Shows a radargram, and has methods for displaying annotations and
    collecting digitized features. """

    fid = 0
    active_coords = []
    annotations = {}
    #features = {}

    lum_scale = 0.25
    cmap = plt.cm.binary

    bbox = [None, None, None, None]

    def __init__(self, L):
        """Parameters
        ----------
        L : Gather instance containing the radar data to be displayed
        """
        super(Radargram, self).__init__((10, 4))
        self.digitize_mode = False
        self._newline(L)
        self.fig.canvas.manager.set_window_title("Radargram") 
        self.fig.tight_layout()
        return

    def _newline(self, L):
        """ Replace internal state with a new radar line, discarding all
        digitizing and feature information and redrawing. """
        self.rate = L.metadata.sample_rate[0]
        self.L = L
        self.data = L.data
        self.annotations = {}
        self.repaint()
        return

    def _onclick(self, event):
        """ Event handler for mouse clicks."""
        if self.digitize_mode:

            if event.button == 1:
                self.add_point(event)

            elif event.button == 2:
                self.remove_last_point()

            elif event.button == 3:
                self.add_point(event)
                self.end_feature()

        else:
            
            try:
                x = int(round(event.xdata))
                y = int(round(event.ydata))
                
                if event.button == 1:

                    #self.remove_annotation("x-hair")
                    #self.remove_annotation("x-hair-text")
                    if "x-hair" in self.annotations:
                        anns = self.annotations.get("x-hair", []) + \
                                self.annotations.get("x-hair-text", [])
                        for item in anns:
                            item.remove()

                    xr = self.ax.get_xlim()
                    yr = self.ax.get_ylim()
                    lines = []
                    lines.extend(self.ax.plot(xr, (y, y), ":k"))
                    lines.extend(self.ax.plot((x, x), yr, ":k"))
                    self.annotations["x-hair"] = lines


                    s = "{fid}\nsamp {samp}\ntime {time} ns".format(
                                        fid=self.L.fids[x],
                                        samp=y,
                                        time=round(y/self.rate*1e9,2))
                    
                    ha = "left" if (x < self.L.data.shape[1]//2) else "right"
                    va = "top" if (y < self.L.data.shape[0]//2) else "bottom"
                    xoff = 1 if ha == "left" else -1
                    yoff = 10 if va == "top" else -10
                    txtbbox = dict(facecolor='k', alpha=0.2, pad=3)

                    txt = self.ax.text(x+xoff, y+yoff, s, size=10, color="w",
                                        weight="bold", ha=ha, va=va, bbox=txtbbox)
                    self.annotations["x-hair-text"] = [txt]
                    self.fig.canvas.draw()

                elif event.button == 2:
                    self.repaint()

                else:
                    print ("\n\teasting: {0:.1f}\tnorthing: {1:.1f}"
                            .format(self.L.metadata.eastings[x],
                                    self.L.metadata.northings[x]))

            except TypeError:
                pass
        return

    def _onkeypress(self, event):
        """ Event handler for keystrokes. """
        if event.key == 'N':
            self.add_feature('')

        elif event.key == 'E':
            self.end_feature()

    #def add_feature(self, s):
    #    if self.digitize_mode:
    #        self.end_feature()
    #    else:
    #        self.digitize_mode = True
    #    self.active_feature_name = s
    #    self.active_coords = []
    #    self.update()
    #    return self.fid

    #def end_feature(self):
    #    self.features[self.fid] = [self.active_feature_name,
    #                        [xy for xy in self.active_coords]]
    #    self.digitize_mode = False
    #    self.fid += 1
    #    self.update()
    #    return self.fid-1

    #def remove_feature(self, fid):
    #    try:
    #        self.features.pop(fid)
    #        self.active_coords = []
    #        self.update()
    #    except KeyError:
    #        pass

    #def add_point(self, event):
    #    """ Record a vertex. """
    #    self.active_coords.append((event.xdata, event.ydata))
    #    self.update()

    #def remove_last_point(self):
    #    try:
    #        self.active_coords.pop()
    #        self.update()
    #    except IndexError:
    #        pass

    def remove_annotation(self, name):
        """ Properly remove an annotation from the Radargram axes. """
        if name in self.annotations:
            self.annotations[name][0].remove()
            del self.annotations[name]
            return True
        else:
            return False

    def repaint(self, lum_scale=None, **kwargs):
        """ Redraw the radargram raster """
        if lum_scale is None:
            lum_scale = self.lum_scale
        else:
            self.lum_scale = lum_scale

        lum_bound = max((abs(self.data.max()), abs(self.data.min()))) * lum_scale
        ybnds = self.bbox[2:]
        data_ybnds = [self.data.shape[0]-1, 0]

        self.ax.cla()
        if ybnds[0] is None:
            y0 = data_ybnds[0]
        else:
            y0 = ybnds[0]
        if ybnds[1] is None:
            y1 = data_ybnds[1]
        else:
            y1 = ybnds[1]
        self.ax.set_ylim((y0, y1))

        self.ax.imshow(self.data, aspect='auto', cmap=self.cmap, vmin=-lum_bound, vmax=lum_bound)
        locs = np.arange(self.ax.get_ylim()[1], self.ax.get_ylim()[0], 50)
        self.ax.set_yticks(locs)
        self.ax.set_yticklabels(np.round(locs / self.rate * 1e9).astype(int))
        self.fig.canvas.draw()
        self.update(**kwargs)
        return

    def update(self):
        """ Display a radargram on axes. Paints in background, and
        all subsequent calls update lines. Passing repaint as True
        forces the background to be redrawn (for example, after a
        filter opperation).
        """
        n = self.data.shape[0]
        # These next 2 lines of code cause problems in matplotlib 3.5 - can't set them
        #https://matplotlib.org/stable/api/prev_api_changes/api_changes_3.5.0.html?highlight=axes.lines#behaviour-changes
        #self.ax.lines = []   ##TODO need workaround as this throws an error (can't set)
        #self.ax.texts = []   ##TODO need workaround as this throws an error (can't set)

        # Draw nodes
        drawxy = lambda xy: self.ax.plot(xy[0], xy[1], 'or', markersize=5.0,
                                          markeredgewidth=0.0, alpha=0.5)
        points_ = map(drawxy, self.active_coords)

        # Draw annotations
        for annotation in self.annotations:
            for item in self.annotations[annotation]:
                self.ax.add_artist(item)

        ## Draw previous features
        #if len(self.features) > 0:

        #    drawline = lambda lsxy: self.ax.plot(
        #        [i[0] for i in lsxy[1]], [i[1] for i in lsxy[1]],
        #        '--r')
        #    lines_ = map(drawline, self.features.values())

        #    labelfeature = lambda key, lsxy: self.ax.text(lsxy[1][-1][0],
        #        lsxy[1][-1][1]-20, str(key), fontsize=12, color='r')
        #    text_ = map(labelfeature, self.features.keys(), self.features.values())

        # Force tight bounding
        if self.data.shape[1] > 1:
            self.ax.set_xlim([0, self.data.shape[1]-1])
        else:
            self.ax.set_xlim([-0.5, 0.5])

        # Decorate and draw
        self.ax.set_ylabel("Time (ns)")
        self.ax.set_xlabel("Trace number")
        if self.digitize_mode:
            self.ax.set_title("Line {0} [feature {1}]".format(self.L.line, self.fid))
        else:
            self.ax.set_title("Line {0} [viewing]".format(self.L.line))
        self.fig.canvas.draw()
        return

    def get_digitizer_filename(self):
        """ Return an automatically-generated filename for digitized features. """
        fnm = os.path.join("englacial",
            os.path.basename(self.L.infile).split(".")[0] + "_line" + str(self.L.line) + ".txt")
        return fnm

    def load(self, f):
        """ Parse a digitizer file and return a dictionary with list
        entries that can be dropped directly into an ImageWindow.
        """
        self.digitize_mode = False
        features = {}
        i = 0

        while True:
            # Read a feature
            pnt_list = []

            while True:
                # Read a point
                s = f.readline()
                if s in ('\n', ''):
                    break
                else:
                    try:
                        slist = s.split()
                        fid = slist[0]
                        try:
                            x = float(self.radar_fids.index(fid))
                        except:
                            x = float(self.radar_fids.index(fid + 4*'0'))
                        y = float(slist[3])
                        pnt_list.append((x, y))
                    except:
                        sys.stdout.write("Failed to read record:\n\t{0}".format(s))

            if len(pnt_list) == 0:
                break
            else:
                features[i] = ['', pnt_list]
                i += 1

        self.features = features
        self.fid = i
        self.update()

        return

    def save(self):
        """ Returns a list of dictionaries containing the latitude, longitude,
        and the y-axis value of each vertex. Dictionary keys are standard
        linloc FIDs.
        """

        if self.datafile is None: return 1

        dict_list = []

        for fnum in self.features:
            coords = self.features[fnum]

            # Look up the data to be exported
            locs = [int(round(xy[0])) for xy in coords[1]]
            depths = [xy[1] for xy in coords[1]]
            fids = [self.radar_fids[loc] for loc in locs]
            RL = irlib.RecordList(self.datafile)
            h5addrs = ['line_{0}/location_{1}/datacapture_0/echogram_0'.format(self.line, loc)
                        for loc in locs]
            map(lambda h5addr: RL.AddDataset(self.fh5[h5addr]), h5addrs)
            lons = [-lon for lon in RL.lons]
            lats = RL.lats

            # Combine it into a dictionary
            feature_dict = dict(zip(fids, zip(lons, lats, depths)))
            feature_dict['fnum'] = fnum
            dict_list.append(feature_dict)

        return dict_list

class PickWindow(AppWindow):
    """ Show a series of A-scan traces and allow picking """

    annotations = {}
    spacing = 0.1
    rg = None

    def __init__(self, L, ntraces=8):
        """Parameters
        ----------
        L : Gather instance containing the radar data to be displayed
        ntraces : number of consecutive traces to display at once
        """
        super(PickWindow, self).__init__((10, 8))
        self.fig.canvas.manager.set_window_title("Picker")
        self.ax.set_autoscale_on(False)

        # Set up scale slider widget
        self.ax_slider = self.fig.add_axes([0.2, 0.02, 0.4, 0.03])
        self.trace_scale = 0.4
        self.slider = matplotlib.widgets.Slider(self.ax_slider, "Amplitude Scale",
                                                0.1, 2.0,
                                                valinit=self.trace_scale)
        self.slider.on_changed(self._set_trace_scale)

        # Set up change mode widget
        self.ax_mode = self.fig.add_axes([0.8, 0.01, 0.05, 0.06])
        self.modebuttons = matplotlib.widgets.RadioButtons(self.ax_mode,
                                                    ["Bed", "DC"], 0)
        def change_mode(txt):
            self.change_mode(txt)
            self.update()
        self.modebuttons.on_clicked(change_mode)

        self.mode = "bed"
        self.trace0 = 0
        self.activetrace = None
        self.ntraces = ntraces
        self._newline(L)
        return

    #def __del__(self):
    #    super(PickWindow, self).__del__()

    def _newline(self, L):
        """ Replace internal state with a new radar line, discarding all
        digitizing and feature information and redrawing. """
        self.rate = L.metadata.sample_rate[0]
        self.L = irlib.PickableGather(L)
        self.data = L.data
        self.time = np.arange(L.data.shape[0]) / self.rate
        self.ylim = [-self.time[-1], -self.time[0]]

        self.bed_points = np.nan * np.zeros(self.data.shape[1])
        self.dc_points = np.nan * np.zeros(self.data.shape[1])
        self.bed_pick_reg = [None for i in range(self.ntraces)]
        self.dc_pick_reg = [None for i in range(self.ntraces)]

        self.points = self.bed_points

        self.trace0 = 0
        self.annotations = {}
        self.update()
        return

    def _onclick(self, event):
        """ Event handler for mouse clicks. Attempts to place a pick
        point where the mouse was clicked. """

        if event.button == 2:

            newmode = "bed" if (self.mode == "dc") else "dc"
            self.change_mode(newmode)

        else:

            # Identify the trace that was aimed for
            if event.xdata == None or event.inaxes is not self.ax:
                return
            activetrace = int(round(event.xdata/self.spacing + self.ntraces/2))
            try:
                trace = self.data[:,self.trace0 + activetrace]
            except IndexError:
                return

            # Determine if trace already has a point, and if so, remove it
            pr = self._active_reg()
            if pr[activetrace] is not None:
                self.ax.lines.remove(pr[activetrace][0])
                pr[activetrace] = None

            if event.button == 1:
                # Now put a point there
                yi = round(-event.ydata * self.rate)
                self._drawpick(trace, yi, activetrace)

                # Save the picked point
                self.points[activetrace + self.trace0] = yi

                self.yi = yi
                self.activetrace = activetrace

            elif event.button == 3:
                # Remove the point
                pr[activetrace] = None
                self.points[activetrace + self.trace0] = np.nan
                self.activetrace = None

        self.update()
        return

    def _set_trace_scale(self, val):
        self.trace_scale = val
        self.update()
        return

    def _active_reg(self):
        if self.mode == "bed":
            return self.bed_pick_reg
        else:
            return self.dc_pick_reg

    def _onkeypress(self, event):
        """ Event handler for keystrokes. Moves pick locations or loads
        different traces.
        """

        # See about moving a placed pick
        if self.activetrace is not None:

            trace = self.data[:,self.trace0 + self.activetrace]

            if event.key in ('j', 'down'):
                self._clearlastpick()
                self.yi += 1
                self._drawpick(trace, self.yi, self.activetrace)
                self.points[self.activetrace + self.trace0] = self.yi

            elif event.key in ('k', 'up'):
                self._clearlastpick()
                self.yi -= 1
                self._drawpick(trace, self.yi, self.activetrace)
                self.points[self.activetrace + self.trace0] = self.yi

            self.fig.canvas.draw()
            self.update_radargram()

        if event.key in ('h', 'left'):
            # Try moving to the left
            if self.trace0 > 0:
                self.trace0 -= self.ntraces
                self.activetrace = None
                self._clear_registers()
                self.update()

        elif event.key in ('l', 'right'):
            # Try moving to the right
            if self.trace0 < self.data.shape[1] - self.ntraces:
                self.trace0 += self.ntraces
                self.activetrace = None
                self._clear_registers()
                self.update()

        return

    def _shiftx(self, n):
        """ Shift an x-coordinate to the proper trace position on a
        multi-trace plot. """
        return n*self.spacing - self.ntraces/2*self.spacing

    def _clear_registers(self):
        self.bed_pick_reg = [None for i in self.bed_pick_reg]
        self.dc_pick_reg = [None for i in self.dc_pick_reg]
        return

    def _clearlastpick(self):
        """ Remove the last pick point drawn, according to the
        registry. """
        pr = self._active_reg()
        if self.activetrace is not None:
            self.ax.lines.remove(pr[self.activetrace][0])
            pr[self.activetrace] = None
        return

    def _drawpick(self, trace, yi, activetrace):
        """ Draw a pick mark on the given trace at yi, and update the
        registry. """
        trace = trace / abs(trace).max() * self.spacing * self.trace_scale

        if self.mode == 'bed':
            pr = self.bed_pick_reg
            sty = "ob"
        elif self.mode == 'dc':
            pr = self.dc_pick_reg
            sty = "or"

        pr[activetrace] = self.ax.plot(trace[int(yi)] + self._shiftx(activetrace),
                                       -self.time[int(yi)], sty, alpha=0.4)

        return self.ax.lines

    def _get_pick_fnm(self):
        """ Autogenerate a filename for pickfiles. """
        fnm = os.path.join('picking', '{0}_line{1}.csv'.format(
                                os.path.basename(self.L.infile).split('.')[0],
                                self.L.line))
        return fnm

    def update(self):
        """ Redraw axes and data """
        
        self.ax.cla()
        self.ax.set_xlim(-self.spacing * (self.ntraces+2) / 2,
                          self.spacing * self.ntraces / 2)
        self.ax.set_ylim(self.ylim)

        for i in range(self.ntraces):
            trno = self.trace0 + i

            if trno < self.data.shape[1]:
                # Plot the trace
                trace = self.data[:,trno]
                trace = trace / abs(trace).max() * self.spacing * self.trace_scale
                self.ax.plot(trace + self._shiftx(i), -self.time, '-k')

                # Plot any existing picks
                oldmode = self.mode
                if not np.isnan(self.bed_points[trno]):
                    self.mode = 'bed'
                    self._drawpick(trace, self.bed_points[trno], i)
                if not np.isnan(self.dc_points[trno]):
                    self.mode = 'dc'
                    self._drawpick(trace, self.dc_points[trno], i)
                self.mode = oldmode

        # using fixed locator for labels
        locs = self.ax.get_yticks().tolist()
        self.ax.yaxis.set_major_locator(mticker.FixedLocator(locs))
        self.ax.set_yticklabels(["{:0d}".format(np.round(x*-1e9).astype(int)) for x in locs])

        self.ax.set_title("Line {0}, mode: {1}".format(self.L.line, self.mode))

        self.fig.canvas.draw()
        try:
            self.update_radargram()
        except ConnectionError:
            pass

        return

    def update_radargram(self):
        """ Send picking annotations to a connected Radargram. """
        if self.rg is not None:
            for name in ("picklim0", "picklim1", "bedpick", "dcpick"):
                self.rg.remove_annotation(name)
            yl = self.rg.ax.get_ylim()

            self.rg.annotations["picklim0"] = \
                self.rg.ax.plot((self.trace0, self.trace0), yl, "-y")
            self.rg.annotations["picklim1"] = \
                self.rg.ax.plot((self.trace0+self.ntraces, self.trace0+self.ntraces), yl, "-y")

            self.rg.annotations["bedpick"] = \
                self.rg.ax.plot(self.bed_points, "-b", alpha=0.5)
            self.rg.annotations["dcpick"] = \
                self.rg.ax.plot(self.dc_points, "-r", alpha=0.7)

            self.rg.fig.canvas.draw()
        else:
            raise ConnectionError("No Radargram instance attached")
        return

    def change_mode(self, mode):
        """ Change picking mode between bed and direct coupling. """
        self.mode = mode.lower()
        if mode.lower() == 'bed':
            self.points = self.bed_points
        elif mode.lower() == 'dc':
            self.points = self.dc_points
        return

    def connect_radargram(self, rg):
        """ Connect a Radargram instance so that the PickWindow can modify it. """
        self.rg = rg
        self.update()
        return

    def autopick_dc(self, t0=10, tf=150):
        """ Attempt to pick the first break of the direct-coupling wave.
        Optional constraints on start and end time can be passed to improve
        results.

        Parameters
        ----------
        t0 : start time, in samples
        tf : end time, in samples
        """
        self.L.data = self.data
        self.L.PickDC(sbracket=(t0, tf))
        self.dc_points = self.L.dc_picks
        if self.mode == "dc":
            self.points = self.dc_points
        self.update()
        if self.rg is not None:
            self.rg.update()
        return

    def autopick_bed(self, t0=150, tf=10000, lbnd=None, rbnd=None):
        """ Attempt to pick the first break of the direct-coupling wave.
        Optional constraints on start and end time can be passed to improve
        results.

        Parameters
        ----------
        t0 : start time, in samples
        tf : end time, in samples
        """
        self.L.data = self.data
        self.L.PickBed(sbracket=(t0, tf), bounds=(lbnd, rbnd), phase=1)
        self.bed_points = self.L.bed_picks
        if self.mode == "bed":
            self.points = self.bed_points
        self.update()
        if self.rg is not None:
            self.rg.update()
        return

    def save_picks(self, fnm=None):
        """ Save picks. If no fnm is provided, generate one based on self.L. """
        if fnm is None:
            fnm = self._get_pick_fnm()
        fh = irlib.FileHandler(fnm, self.L.line, fids=self.L.fids)
        fh.AddBedPicks(self.L.fids, self.bed_points)
        fh.AddDCPicks(self.L.fids, self.dc_points)
        fh.ComputeTravelTimes()
        fh.Write()
        return

    def load_picks(self, fnm=None):
        """ Load picks. If no *fnm* is provided, attempt to load from an
        autogenerated location. """
        if fnm is None:
            fnm = self._get_pick_fnm()
        if os.path.isfile(fnm):
            fh = irlib.FileHandler(fnm, self.L.line)
            dc_points, bed_points = fh.GetEventValsByFID(self.L.fids)
            self.dc_points = dc_points
            self.bed_points = bed_points
            self.change_mode(self.mode)
            self.update()
            if self.rg is not None:
                self.rg.update()
        else:
            sys.stderr.write("pickfile ({0}) does not exist\n".format(fnm))
        return


class MapWindow(AppWindow):
    """ Displays a simple map of trace locations """

    def __init__(self, L):
        super(MapWindow, self).__init__((4, 4))
        self._newline(L)
        self.fig.canvas.manager.set_window_title("Map") 
        self.fig.tight_layout()
        return

    def _newline(self, L):
        """ Replace internal state with a new radar line, discarding all
        digitizing and feature information and redrawing. """
        self.L = L
        self.x = L.metadata.eastings
        self.y = L.metadata.northings
        self.ax.cla()
        self.update()
        return

    def update(self):
        """ Redraw the map. """
        self.ax.set_xlabel("Eastings (m)")
        self.ax.set_ylabel("Northings (m)")
        self.ax.plot(self.x, self.y, ".k")
        self.ax.axis("equal")
        self.fig.canvas.draw()

class ConnectionError(Exception):
    def __init__(self, message="No message"):
        self.message = message
    def __str__(self):
        return self.message
<|MERGE_RESOLUTION|>--- conflicted
+++ resolved
@@ -34,11 +34,7 @@
         """
         self.fig = plt.figure(figsize=winsize)
         self.ax = self.fig.add_subplot(1,1,1)
-<<<<<<< HEAD
-        
-=======
-        #import pdb;  pdb.set_trace()
->>>>>>> fcb1608a
+
         # Turn off default shortcuts
         key_press_cids = self.fig.canvas.callbacks.callbacks.get('key_press_event', {}).copy()
         for cid in key_press_cids.keys():
